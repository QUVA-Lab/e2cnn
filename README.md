--- conflicted
+++ resolved
@@ -169,13 +169,7 @@
 
 To install the Python 3.6 compatible version, you can clone this repository and manually install it with
 ```
-<<<<<<< HEAD
-git clone https://github.com/QUVA-Lab/e2cnn/tree/legacy_py3.6 
-cd e2cnn
-pip install .
-=======
-pip install git+https://github.com/QUVA-Lab/e2cnn
->>>>>>> 48f49760
+pip install git+https://github.com/QUVA-Lab/e2cnn@legacy_py3.6 
 ```
 
 You can install the latest Python3.7 [release](https://github.com/QUVA-Lab/e2cnn/releases) as
